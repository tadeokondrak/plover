--- conflicted
+++ resolved
@@ -45,14 +45,11 @@
 	plover.macro
 	plover.meta
 	plover.oslayer
-<<<<<<< HEAD
 	plover.oslayer.linux
 	plover.oslayer.osx
 	plover.oslayer.windows
+	plover.oslayer.wayland
 	plover.output
-=======
-	plover.oslayer.wayland
->>>>>>> 9aa7c562
 	plover.scripts
 	plover.system
 	plover_build_utils
