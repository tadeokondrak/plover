<<<<<<< HEAD
=======
from distutils import log
from pathlib import Path
>>>>>>> 9aa7c562
import contextlib
import glob
import importlib
import os
import subprocess
import shutil
import sys

from setuptools.command.build_py import build_py
from setuptools.command.develop import develop
import pkg_resources
import setuptools


class Command(setuptools.Command):

    def build_in_place(self):
        self.run_command('build_py')
        self.reinitialize_command('build_ext', inplace=1)
        self.run_command('build_ext')

    @contextlib.contextmanager
    def project_on_sys_path(self, build=True):
        ei_cmd = self.get_finalized_command("egg_info")
        if build:
            self.build_in_place()
        else:
            ei_cmd.run()
        old_path = sys.path[:]
        old_modules = sys.modules.copy()
        try:
            sys.path.insert(0, pkg_resources.normalize_path(ei_cmd.egg_base))
            pkg_resources.working_set.__init__()
            pkg_resources.add_activation_listener(lambda dist: dist.activate())
            pkg_resources.require('%s==%s' % (ei_cmd.egg_name, ei_cmd.egg_version))
            yield
        finally:
            sys.path[:] = old_path
            sys.modules.clear()
            sys.modules.update(old_modules)
            pkg_resources.working_set.__init__()

    def bdist_wheel(self):
        '''Run bdist_wheel and return resulting wheel file path.'''
        whl_cmd = self.get_finalized_command('bdist_wheel')
        whl_cmd.run()
        for cmd, py_version, dist_path in whl_cmd.distribution.dist_files:
            if cmd == 'bdist_wheel':
                return dist_path
        raise Exception('could not find wheel path')

# i18n support. {{{

def babel_options(package, resource_dir=None):
    if resource_dir is None:
        localedir = '%s/messages' % package
    else:
        localedir = '%s/%s' % (package, resource_dir)
    template = '%s/%s.pot' % (localedir, package)
    return {
        'compile_catalog': {
            'domain': package,
            'directory': localedir,
        },
        'extract_messages': {
            'add_comments': ['i18n:'],
            'output_file': template,
            'strip_comments': True,
        },
        'init_catalog': {
            'domain': package,
            'input_file': template,
            'output_dir': localedir,
        },
        'update_catalog': {
            'domain': package,
            'output_dir': localedir,
        }
    }

# }}}

# UI generation. {{{

class BuildUi(Command):

    description = 'build UI files'
    user_options = [
        ('force', 'f',
         'force re-generation of all UI files'),
    ]

    hooks = '''
    plover_build_utils.pyqt:fix_icons
    plover_build_utils.pyqt:no_autoconnection
    '''.split()

    def initialize_options(self):
        self.force = False

    def finalize_options(self):
        pass

    def _build_ui(self, src):
        dst = os.path.splitext(src)[0] + '_ui.py'
        if not self.force and os.path.exists(dst) and \
           os.path.getmtime(dst) >= os.path.getmtime(src):
            return
        cmd = (
            sys.executable, '-m', 'PyQt5.uic.pyuic',
            '--from-import', src,
        )
        if self.verbose:
            print('generating', dst)
        contents = subprocess.check_output(cmd).decode('utf-8')
        for hook in self.hooks:
            mod_name, attr_name = hook.split(':')
            mod = importlib.import_module(mod_name)
            hook_fn = getattr(mod, attr_name)
            contents = hook_fn(contents)
        with open(dst, 'w') as fp:
            fp.write(contents)

    def _build_resources(self, src):
        dst = os.path.join(
            os.path.dirname(os.path.dirname(src)),
            os.path.splitext(os.path.basename(src))[0]
        ) + '_rc.py'
        cmd = (
            sys.executable, '-m', 'PyQt5.pyrcc_main',
            src, '-o', dst,
        )
        if self.verbose:
            print('generating', dst)
        subprocess.check_call(cmd)

    def run(self):
        self.run_command('egg_info')
        std_hook_prefix = __package__ + '.pyqt:'
        hooks_info = [
            h[len(std_hook_prefix):] if h.startswith(std_hook_prefix) else h
            for h in self.hooks
        ]
        if self.verbose:
            print('generating UI using hooks:', ', '.join(hooks_info))
        ei_cmd = self.get_finalized_command('egg_info')
        for src in ei_cmd.filelist.files:
            if src.endswith('.qrc'):
                self._build_resources(src)
            if src.endswith('.ui'):
                self._build_ui(src)

# }}}

# Wayland protocols generation. {{{

class BuildWayland(Command):

    description = 'build Wayland protocol modules'

    def initialize_options(self):
        pass

    def finalize_options(self):
        pass

    def run(self):
        log.info('generating Wayland protocol modules')
        base = 'plover/oslayer/wayland'
        defs = glob.glob(base + '/*.xml') + ['/usr/share/wayland/wayland.xml']
        cmd = (
            sys.executable, '-m', 'pywayland.scanner',
            '-i', *defs, '-o', base,
        )
        subprocess.check_call(cmd)
        shutil.rmtree('plover/oslayer/wayland/wayland')
        for py in Path('plover/oslayer/wayland').glob('*/*.py'):
            contents = py.read_text()
            contents = contents.replace(
                '\nfrom ..wayland import ',
                '\nfrom pywayland.protocol.wayland import ',
            )
            py.write_text(contents)

# }}}

# Patched `build_py` command. {{{

class BuildPy(build_py):

    build_dependencies = []

    def run(self):
        for command in self.build_dependencies:
            self.run_command(command)
        build_py.run(self)

# }}}

# Patched `develop` command. {{{

class Develop(develop):

    build_dependencies = []

    def run(self):
        for command in self.build_dependencies:
            self.run_command(command)
        develop.run(self)

# }}}<|MERGE_RESOLUTION|>--- conflicted
+++ resolved
@@ -1,8 +1,5 @@
-<<<<<<< HEAD
-=======
 from distutils import log
 from pathlib import Path
->>>>>>> 9aa7c562
 import contextlib
 import glob
 import importlib
@@ -18,11 +15,10 @@
 
 
 class Command(setuptools.Command):
-
     def build_in_place(self):
-        self.run_command('build_py')
-        self.reinitialize_command('build_ext', inplace=1)
-        self.run_command('build_ext')
+        self.run_command("build_py")
+        self.reinitialize_command("build_ext", inplace=1)
+        self.run_command("build_ext")
 
     @contextlib.contextmanager
     def project_on_sys_path(self, build=True):
@@ -37,7 +33,7 @@
             sys.path.insert(0, pkg_resources.normalize_path(ei_cmd.egg_base))
             pkg_resources.working_set.__init__()
             pkg_resources.add_activation_listener(lambda dist: dist.activate())
-            pkg_resources.require('%s==%s' % (ei_cmd.egg_name, ei_cmd.egg_version))
+            pkg_resources.require("%s==%s" % (ei_cmd.egg_name, ei_cmd.egg_version))
             yield
         finally:
             sys.path[:] = old_path
@@ -46,59 +42,62 @@
             pkg_resources.working_set.__init__()
 
     def bdist_wheel(self):
-        '''Run bdist_wheel and return resulting wheel file path.'''
-        whl_cmd = self.get_finalized_command('bdist_wheel')
+        """Run bdist_wheel and return resulting wheel file path."""
+        whl_cmd = self.get_finalized_command("bdist_wheel")
         whl_cmd.run()
         for cmd, py_version, dist_path in whl_cmd.distribution.dist_files:
-            if cmd == 'bdist_wheel':
+            if cmd == "bdist_wheel":
                 return dist_path
-        raise Exception('could not find wheel path')
+        raise Exception("could not find wheel path")
+
 
 # i18n support. {{{
+
 
 def babel_options(package, resource_dir=None):
     if resource_dir is None:
-        localedir = '%s/messages' % package
+        localedir = "%s/messages" % package
     else:
-        localedir = '%s/%s' % (package, resource_dir)
-    template = '%s/%s.pot' % (localedir, package)
+        localedir = "%s/%s" % (package, resource_dir)
+    template = "%s/%s.pot" % (localedir, package)
     return {
-        'compile_catalog': {
-            'domain': package,
-            'directory': localedir,
-        },
-        'extract_messages': {
-            'add_comments': ['i18n:'],
-            'output_file': template,
-            'strip_comments': True,
-        },
-        'init_catalog': {
-            'domain': package,
-            'input_file': template,
-            'output_dir': localedir,
-        },
-        'update_catalog': {
-            'domain': package,
-            'output_dir': localedir,
-        }
+        "compile_catalog": {
+            "domain": package,
+            "directory": localedir,
+        },
+        "extract_messages": {
+            "add_comments": ["i18n:"],
+            "output_file": template,
+            "strip_comments": True,
+        },
+        "init_catalog": {
+            "domain": package,
+            "input_file": template,
+            "output_dir": localedir,
+        },
+        "update_catalog": {
+            "domain": package,
+            "output_dir": localedir,
+        },
     }
 
+
 # }}}
 
 # UI generation. {{{
 
+
 class BuildUi(Command):
 
-    description = 'build UI files'
+    description = "build UI files"
     user_options = [
-        ('force', 'f',
-         'force re-generation of all UI files'),
+        ("force", "f", "force re-generation of all UI files"),
     ]
 
-    hooks = '''
+    hooks = """
     plover_build_utils.pyqt:fix_icons
     plover_build_utils.pyqt:no_autoconnection
-    '''.split()
+    """.split()
 
     def initialize_options(self):
         self.force = False
@@ -107,61 +106,76 @@
         pass
 
     def _build_ui(self, src):
-        dst = os.path.splitext(src)[0] + '_ui.py'
-        if not self.force and os.path.exists(dst) and \
-           os.path.getmtime(dst) >= os.path.getmtime(src):
+        dst = os.path.splitext(src)[0] + "_ui.py"
+        if (
+            not self.force
+            and os.path.exists(dst)
+            and os.path.getmtime(dst) >= os.path.getmtime(src)
+        ):
             return
         cmd = (
-            sys.executable, '-m', 'PyQt5.uic.pyuic',
-            '--from-import', src,
+            sys.executable,
+            "-m",
+            "PyQt5.uic.pyuic",
+            "--from-import",
+            src,
         )
         if self.verbose:
-            print('generating', dst)
-        contents = subprocess.check_output(cmd).decode('utf-8')
+            print("generating", dst)
+        contents = subprocess.check_output(cmd).decode("utf-8")
         for hook in self.hooks:
-            mod_name, attr_name = hook.split(':')
+            mod_name, attr_name = hook.split(":")
             mod = importlib.import_module(mod_name)
             hook_fn = getattr(mod, attr_name)
             contents = hook_fn(contents)
-        with open(dst, 'w') as fp:
+        with open(dst, "w") as fp:
             fp.write(contents)
 
     def _build_resources(self, src):
-        dst = os.path.join(
-            os.path.dirname(os.path.dirname(src)),
-            os.path.splitext(os.path.basename(src))[0]
-        ) + '_rc.py'
+        dst = (
+            os.path.join(
+                os.path.dirname(os.path.dirname(src)),
+                os.path.splitext(os.path.basename(src))[0],
+            )
+            + "_rc.py"
+        )
         cmd = (
-            sys.executable, '-m', 'PyQt5.pyrcc_main',
-            src, '-o', dst,
+            sys.executable,
+            "-m",
+            "PyQt5.pyrcc_main",
+            src,
+            "-o",
+            dst,
         )
         if self.verbose:
-            print('generating', dst)
+            print("generating", dst)
         subprocess.check_call(cmd)
 
     def run(self):
-        self.run_command('egg_info')
-        std_hook_prefix = __package__ + '.pyqt:'
+        self.run_command("egg_info")
+        std_hook_prefix = __package__ + ".pyqt:"
         hooks_info = [
-            h[len(std_hook_prefix):] if h.startswith(std_hook_prefix) else h
+            h[len(std_hook_prefix) :] if h.startswith(std_hook_prefix) else h
             for h in self.hooks
         ]
         if self.verbose:
-            print('generating UI using hooks:', ', '.join(hooks_info))
-        ei_cmd = self.get_finalized_command('egg_info')
+            print("generating UI using hooks:", ", ".join(hooks_info))
+        ei_cmd = self.get_finalized_command("egg_info")
         for src in ei_cmd.filelist.files:
-            if src.endswith('.qrc'):
+            if src.endswith(".qrc"):
                 self._build_resources(src)
-            if src.endswith('.ui'):
+            if src.endswith(".ui"):
                 self._build_ui(src)
 
+
 # }}}
 
 # Wayland protocols generation. {{{
 
+
 class BuildWayland(Command):
 
-    description = 'build Wayland protocol modules'
+    description = "build Wayland protocol modules"
 
     def initialize_options(self):
         pass
@@ -170,26 +184,33 @@
         pass
 
     def run(self):
-        log.info('generating Wayland protocol modules')
-        base = 'plover/oslayer/wayland'
-        defs = glob.glob(base + '/*.xml') + ['/usr/share/wayland/wayland.xml']
+        log.info("generating Wayland protocol modules")
+        base = "plover/oslayer/wayland"
+        defs = glob.glob(base + "/*.xml") + ["/usr/share/wayland/wayland.xml"]
         cmd = (
-            sys.executable, '-m', 'pywayland.scanner',
-            '-i', *defs, '-o', base,
+            sys.executable,
+            "-m",
+            "pywayland.scanner",
+            "-i",
+            *defs,
+            "-o",
+            base,
         )
         subprocess.check_call(cmd)
-        shutil.rmtree('plover/oslayer/wayland/wayland')
-        for py in Path('plover/oslayer/wayland').glob('*/*.py'):
+        shutil.rmtree("plover/oslayer/wayland/wayland")
+        for py in Path("plover/oslayer/wayland").glob("*/*.py"):
             contents = py.read_text()
             contents = contents.replace(
-                '\nfrom ..wayland import ',
-                '\nfrom pywayland.protocol.wayland import ',
+                "\nfrom ..wayland import ",
+                "\nfrom pywayland.protocol.wayland import ",
             )
             py.write_text(contents)
 
+
 # }}}
 
 # Patched `build_py` command. {{{
+
 
 class BuildPy(build_py):
 
@@ -200,9 +221,11 @@
             self.run_command(command)
         build_py.run(self)
 
+
 # }}}
 
 # Patched `develop` command. {{{
+
 
 class Develop(develop):
 
@@ -213,4 +236,5 @@
             self.run_command(command)
         develop.run(self)
 
+
 # }}}